--- conflicted
+++ resolved
@@ -29,11 +29,6 @@
 
 /// A platform that the Swift package supports.
 ///
-<<<<<<< HEAD
-/// # The Supported Platform
-///
-=======
->>>>>>> 7ab2275f
 /// By default, the Swift Package Manager assigns a predefined minimum deployment
 /// version for each supported platforms unless you configure supported platforms using the `platforms`
 /// API. This predefined deployment version is the oldest deployment target
